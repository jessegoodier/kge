--- conflicted
+++ resolved
@@ -12,10 +12,6 @@
 ]
 keywords = ["kubernetes", "troubleshooting", "kubectl", "events", "pod", "replicaset", "failed", "event"]
 dynamic = ["classifiers"]
-<<<<<<< HEAD
-=======
-dynamic = ["classifiers"]
->>>>>>> 60d0b909
 
 [project.urls]
 Homepage = "https://github.com/jessegoodier/kge"
@@ -46,64 +42,13 @@
 
 [tool.flake8]
 max-line-length = 110
-<<<<<<< HEAD
-extend-ignore = [
-    "E302",  # expected 2 blank lines
-    "E303",  # too many blank lines
-    "E305",  # expected 2 blank lines after class or function definition
-    "E306",  # expected 1 blank line before a nested definition
-    "E501",  # line too long
-    "F541",  # f-string is missing placeholders
-    "W291",  # trailing whitespace
-    "W292",  # no newline at end of file
-    "W293",  # blank line contains whitespace
-]
-per-file-ignores = [
-    "__init__.py:F401",  # ignore unused imports in __init__ files
-    "tests/*:F401",      # ignore unused imports in test files
-    "src/kge/cli/main.py:F401,F841",  # ignore unused imports and variables in main.py
-    "release.py:F401"    # ignore unused imports in release.py
-]
-exclude = [
-    "build/*",
-    "dist/*",
-    ".git/*",
-    "__pycache__/*",
-    "*.pyc",
-    "*.pyo",
-    "*.pyd",
-    ".Python",
-    "env/*",
-    "pip-log.txt",
-    "pip-delete-this-directory.txt",
-    ".tox/*",
-    ".coverage",
-    ".coverage.*",
-    ".cache/*",
-    "nosetests.xml",
-    "coverage.xml",
-    "*.cover",
-    "*.log",
-    ".pytest_cache/*",
-    ".env",
-    ".venv/*",
-    "venv/*",
-    "ENV/*",
-    "env.bak/*",
-    "venv.bak/*"
-]
-=======
->>>>>>> 60d0b909
+
 
 [project.optional-dependencies]
 dev = [
     "pytest>=8.0.0,<9.0.0",
     "flake8>=7.0.0,<8.0.0",
-<<<<<<< HEAD
     "black>=24.1.0,<25.0.0",
     "setuptools>=61.0,<62.0",
     "tomli>=2.0.0,<3.0.0"
-=======
-    "black>=24.1.0,<25.0.0"
->>>>>>> 60d0b909
 ]